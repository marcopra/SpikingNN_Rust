[package]
name = "pds_spiking_nn"
version = "0.1.0"
edition = "2021"

# See more keys and their definitions at https://doc.rust-lang.org/cargo/reference/manifest.html

[dependencies]
thiserror = "1.0"
rand = "0.8.4"
rand_pcg = "0.3.1"
<<<<<<< HEAD
ndarray = "*"
=======
ndarray = "0.15.4"
>>>>>>> 3b9401dc
<|MERGE_RESOLUTION|>--- conflicted
+++ resolved
@@ -9,8 +9,4 @@
 thiserror = "1.0"
 rand = "0.8.4"
 rand_pcg = "0.3.1"
-<<<<<<< HEAD
-ndarray = "*"
-=======
-ndarray = "0.15.4"
->>>>>>> 3b9401dc
+ndarray = "0.15.4"